/*
 * Copyright 2013 Ben Manes. All Rights Reserved.
 *
 * Licensed under the Apache License, Version 2.0 (the "License")
 * you may not use this file except in compliance with the License.
 * You may obtain a copy of the License at
 *
 *     http://www.apache.org/licenses/LICENSE-2.0
 *
 * Unless required by applicable law or agreed to in writing, software
 * distributed under the License is distributed on an "AS IS" BASIS,
 * WITHOUT WARRANTIES OR CONDITIONS OF ANY KIND, either express or implied.
 * See the License for the specific language governing permissions and
 * limitations under the License.
 */
package com.github.benmanes.gradle.flyway

import java.util.List;

/**
 * The flyway's configuration properties.
 *
 * @author Ben Manes (ben.manes@gmail.com)
 * @see http://flywaydb.org/documentation/commandline
 */
public class FlywayExtension {
	
	final String name

  /** The fully qualified classname of the jdbc driver to use to connect to the database */
  String driver

  /** The jdbc url to use to connect to the database */
  String url

  /** The user to use to connect to the database */
  String user

  /** The password to use to connect to the database */
  String password

  /** The name of Flyway's metadata table */
  String table

  /** The case-sensitive list of schemas managed by Flyway */
  public List<String> schemas = []

  /** The initial version to put in the database */
  String initVersion

  /** The description of the initial version */
  String initDescription

  /**
   * Locations to scan recursively for migrations. The location type is determined by its prefix.
   *
   * <tt>Unprefixed locations or locations starting with classpath:</tt>
   * point to a package on the classpath and may contain both sql and java-based migrations.
   *
   * <tt>Locations starting with filesystem:</tt>
   * point to a directory on the filesystem and may only contain sql migrations.
   */
  List<String> locations = []

  /** The file name prefix for Sql migrations */
  String sqlMigrationPrefix

  /** The file name suffix for Sql migrations */
  String sqlMigrationSuffix

  /** The encoding of Sql migrations */
  String encoding

  /** Placeholders to replace in Sql migrations */
  Map<String, String> placeholders = [:]

  /** The prefix of every placeholder */
  String placeholderPrefix

  /** The suffix of every placeholder */
  String placeholderSuffix

  /**
   * The target version up to which Flyway should run migrations. Migrations with a higher version
   * number will not be applied.
   */
  String target

  /** Allows migrations to be run "out of order" */
  Boolean outOfOrder

  /** Whether to automatically call validate or not when running migrate */
  Boolean validateOnMigrate

  /** Whether to automatically call clean or not when a validation error occurs */
  Boolean cleanOnValidationError

  /**
   * Whether to automatically call init when migrate is executed against a non-empty schema
   * with no metadata table.
   */
  Boolean initOnMigrate
  
  /** Indicates the order to concatenate the schemas: if true, schemas from the generic
   flyway extension will be appended first; if false, the database-specific schemas will be appended first */
  Boolean schemaGenericFirst = new Boolean(true)

  /** The dependencies that all flyway tasks depend on. */
<<<<<<< HEAD
  List<Object> dependsOnTasks = []
=======
  List<Object> dependsOnTasks

  public FlywayExtension() {
    schemas = []
    locations = []
    placeholders = [:]
    dependsOnTasks = []
  }
>>>>>>> c2253b5b

  /** @see http://www.gradle.org/docs/current/javadoc/org/gradle/api/Task.html#dependencies */
  def dependsOnTasks(Object... paths) {
	  dependsOnTasks += paths
  }

  def getDependsOnTasks() {
	  dependsOnTasks
  }
  
  public FlywayExtension() {
    schemas = []
    locations = []
    placeholders = [:]
  }
  
  public FlywayExtension(String Name) {
	  this.name = Name
    schemas = []
    locations = []
    placeholders = [:]
  }
}<|MERGE_RESOLUTION|>--- conflicted
+++ resolved
@@ -14,8 +14,6 @@
  * limitations under the License.
  */
 package com.github.benmanes.gradle.flyway
-
-import java.util.List;
 
 /**
  * The flyway's configuration properties.
@@ -60,7 +58,7 @@
    * <tt>Locations starting with filesystem:</tt>
    * point to a directory on the filesystem and may only contain sql migrations.
    */
-  List<String> locations = []
+  List<String> locations
 
   /** The file name prefix for Sql migrations */
   String sqlMigrationPrefix
@@ -72,7 +70,6 @@
   String encoding
 
   /** Placeholders to replace in Sql migrations */
-  Map<String, String> placeholders = [:]
 
   /** The prefix of every placeholder */
   String placeholderPrefix
@@ -106,28 +103,8 @@
   Boolean schemaGenericFirst = new Boolean(true)
 
   /** The dependencies that all flyway tasks depend on. */
-<<<<<<< HEAD
-  List<Object> dependsOnTasks = []
-=======
   List<Object> dependsOnTasks
 
-  public FlywayExtension() {
-    schemas = []
-    locations = []
-    placeholders = [:]
-    dependsOnTasks = []
-  }
->>>>>>> c2253b5b
-
-  /** @see http://www.gradle.org/docs/current/javadoc/org/gradle/api/Task.html#dependencies */
-  def dependsOnTasks(Object... paths) {
-	  dependsOnTasks += paths
-  }
-
-  def getDependsOnTasks() {
-	  dependsOnTasks
-  }
-  
   public FlywayExtension() {
     schemas = []
     locations = []
@@ -135,7 +112,7 @@
   }
   
   public FlywayExtension(String Name) {
-	  this.name = Name
+	this.name = Name
     schemas = []
     locations = []
     placeholders = [:]
