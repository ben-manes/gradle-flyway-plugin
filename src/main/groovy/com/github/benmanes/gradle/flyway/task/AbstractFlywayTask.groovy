/*
 * Copyright 2013 Ben Manes. All Rights Reserved.
 *
 * Licensed under the Apache License, Version 2.0 (the "License");
 * you may not use this file except in compliance with the License.
 * You may obtain a copy of the License at
 *
 *     http://www.apache.org/licenses/LICENSE-2.0
 *
 * Unless required by applicable law or agreed to in writing, software
 * distributed under the License is distributed on an "AS IS" BASIS,
 * WITHOUT WARRANTIES OR CONDITIONS OF ANY KIND, either express or implied.
 * See the License for the specific language governing permissions and
 * limitations under the License.
 * 
 */
package com.github.benmanes.gradle.flyway.task;

import com.googlecode.flyway.core.Flyway
import com.googlecode.flyway.core.api.MigrationVersion
import com.googlecode.flyway.core.util.jdbc.DriverDataSource
import org.gradle.api.DefaultTask
import org.gradle.api.tasks.TaskAction
import com.github.benmanes.gradle.flyway.FlywayExtension

/**
 * A base class for all flyway tasks.
 *
 * @author Ben Manes (ben.manes@gmail.com)
 */
abstract class AbstractFlywayTask extends DefaultTask {

  AbstractFlywayTask() {
    group = 'Flyway'
    project.afterEvaluate {
      def dependsOnTasks = project.flyway.dependsOnTasks
	  project.flywayMulti.all() {
		  dependsOnTasks += delegate.dependsOnTasks
	  }
      if (isJavaProject()) {
        dependsOnTasks += project.tasks.processResources
      }
      this.dependsOn(dependsOnTasks)
    }
  }

  @TaskAction
  def runTask() {
    if (project.flywayMulti.isEmpty() == 0) {
		logger.info 'Flyway single DB configuration:'
		run(create(project.flyway))
	}
	else {
		logger.info 'Flyway multiple DB configuration:'
		project.flywayMulti.all() {
		    logger.info "Executing ${this.getName()} for ${delegate.name}"
		    println "${this.getName()}: ${delegate.name}"
			run(create(delegate))			
		}
	}
  }

  /** Executes the task's custom behavior. */
  def abstract run(Flyway flyway)

  /** Creates a new, configured flyway instance */
  protected def create(FlywayExtension flywayExt) {	
	if (isJavaProject()) {
	  addClassesDirToClassLoader()
	}
	logger.info 'Flyway configuration:'
	def flyway = new Flyway()
	addDataSourceTo(flyway, flywayExt)
	addMetadataTable(flyway, flywayExt)
	addSchemasTo(flyway, flywayExt)
	addInitVersionTo(flyway, flywayExt)
	addLocationsTo(flyway, flywayExt)
	addSqlMigrationSettingsTo(flyway, flywayExt)
	addTargetVersionTo(flyway, flywayExt)
	addValidationSettingsTo(flyway, flywayExt)
	flyway
  }
  
  private def addDataSourceTo(Flyway flyway, FlywayExtension flywayExt) {
    def dataSource = new DriverDataSource(flywayExt.driver ?: project.flyway.driver, 
		flywayExt.url ?: project.flyway.url, 
		flywayExt.user ?: project.flyway.user, 
		flywayExt.password ?: project.flyway.password)
    flyway.setDataSource(dataSource)

<<<<<<< HEAD
    logger.info " - driver: ${dataSource.driver.class.name}"
    logger.info " - url: ${dataSource.url}"
    logger.info " - user: ${dataSource.user}"
// AM: Logging the password seems like a bad idea
//    logger.info " - password: ${password}"
=======
    logger.info " - driver: ${flyway.dataSource.driver.class.name}"
    logger.info " - url: ${flyway.dataSource.url}"
    logger.info " - user: ${flyway.dataSource.user}"
    logger.info " - password: ${flyway.dataSource.password}"
>>>>>>> c2253b5b
  }

  private def addMetadataTable(Flyway flyway, FlywayExtension flywayExt) {
    if (flywayExt.table != null || project.flyway.table != null) {
      flyway.setTable(flywayExt.table ?: project.flyway.table)
    }
    logger.info " - table: ${flyway.table}"
  }

  private def addInitVersionTo(Flyway flyway, FlywayExtension flywayExt) {
    if (flywayExt.initVersion != null || project.flyway.initVersion != null) {
      flyway.setInitVersion(flywayExt.initVersion ?: project.flyway.initVersion)
    }
    if (flywayExt.initDescription != null || project.flyway.initDescription != null) {
      flyway.setInitDescription(flywayExt.initDescription ?: project.flyway.initDescription)
    }
    logger.info " - initVersion: ${flyway.initVersion}"
    logger.info " - initDescription: ${flyway.initDescription}"
  }

  private def addSchemasTo(Flyway flyway, FlywayExtension flywayExt) {
	  List schemas
	if (flywayExt.schemaGenericFirst ?: project.flyway.schemaGenericFirst) {
		schemas = project.flyway.schemas + flywayExt.schemas
	}
	else {
		schemas = flywayExt.schemas + project.flyway.schemas		
	}
    if (!schemas.isEmpty()) {
      flyway.setSchemas(schemas as String[])
    }
    logger.info " - schemas: ${flyway.schemas}"
  }

  private def addLocationsTo(Flyway flyway, FlywayExtension flywayExt) {
    def locations = flywayExt.locations + project.flyway.locations
    if (!locations.isEmpty()) {
      locations += defaultLocations()
    }
    flyway.setLocations(locations as String[])
    logger.info ' - locations: ' + (locations.isEmpty() ? 'db/migration' : locations)
  }

  private def defaultLocations() {
    def defaults = []
    if (isJavaProject()) {
      def resources = project.sourceSets.main.output.resourcesDir.path
      defaults += "filesystem:${resources}"
    }
    if (hasClasses()) {
      defaults += "classpath:db/migration"
    }
    defaults
  }

  private def addSqlMigrationSettingsTo(Flyway flyway, FlywayExtension flywayExt) {
    if (flywayExt.sqlMigrationPrefix != null || project.flyway.sqlMigrationPrefix != null) {
      flyway.setSqlMigrationPrefix(flywayExt.sqlMigrationPrefix ?: project.flyway.sqlMigrationPrefix)
    }
    if (flywayExt.sqlMigrationSuffix != null || project.flyway.sqlMigrationSuffix != null) {
      flyway.setSqlMigrationSuffix(flywayExt.sqlMigrationSuffix ?: project.flyway.sqlMigrationSuffix)
    }
    if (flywayExt.encoding != null || project.flyway.encoding != null) {
      flyway.setEncoding(flywayExt.encoding ?: project.flyway.encoding)
    }
    if (!(flywayExt.placeholders.isEmpty() && project.flyway.placeholders.isEmpty())) {
      flyway.setPlaceholders(flywayExt.placeholders + project.flyway.placeholders)
    }
    if (flywayExt.placeholderPrefix != null || project.flyway.placeholderPrefix != null) {
      flyway.setPlaceholderPrefix(flywayExt.placeholderPrefix ?: project.flyway.placeholderPrefix)
    }
    if (flywayExt.placeholderSuffix != null || project.flyway.placeholderSuffix != null) {
      flyway.setPlaceholderSuffix(flywayExt.placeholderSuffix ?: project.flyway.placeholderSuffix)
    }
    logger.info " - sql migration prefix: ${flyway.sqlMigrationPrefix}"
    logger.info " - sql migration prefix: ${flyway.sqlMigrationSuffix}"
    logger.info " - encoding: ${flyway.encoding}"
    logger.info " - placeholders: ${flyway.placeholders}"
    logger.info " - placeholder prefix: ${flyway.placeholderPrefix}"
    logger.info " - placeholder suffix: ${flyway.placeholderSuffix}"
  }

  private def addTargetVersionTo(Flyway flyway, FlywayExtension flywayExt) {
    if (flywayExt.target != null || project.flyway.target != null) {
      flyway.setTarget(new MigrationVersion(flywayExt.target ?: project.flyway.target))
    }
    logger.info " - target: ${flyway.target}"
  }

  private def addValidationSettingsTo(Flyway flyway, FlywayExtension flywayExt) {
    if (flywayExt.outOfOrder != null ||  project.flyway.outOfOrder != null) {
      flyway.setOutOfOrder(flywayExt.outOfOrder ?: project.flyway.outOfOrder)
    }
    if (flywayExt.validateOnMigrate != null ||  project.flyway.validateOnMigrate != null) {
      flyway.setValidateOnMigrate(flywayExt.validateOnMigrate ?: project.flyway.validateOnMigrate)
    }
    if (flywayExt.cleanOnValidationError != null ||  project.flyway.cleanOnValidationError != null) {
      flyway.setCleanOnValidationError(flywayExt.cleanOnValidationError ?: project.flyway.cleanOnValidationError)
    }
    if (flywayExt.initOnMigrate != null ||  project.flyway.initOnMigrate != null) {
      flyway.setInitOnMigrate(flywayExt.initOnMigrate ?: project.flyway.initOnMigrate)
    }
    logger.info " - out of order: ${flyway.outOfOrder}"
    logger.info " - validate on migrate: ${flyway.validateOnMigrate}"
    logger.info " - clean on validation error: ${flyway.cleanOnValidationError}"
    logger.info " - init on migrate: ${flyway.initOnMigrate}"
  }

  protected boolean isJavaProject() {
    project.plugins.hasPlugin('java')
  }

  private def addClassesDirToClassLoader() {
    def classesUrl = project.sourceSets.main.output.classesDir.toURI().toURL()
    def classLoader = Thread.currentThread().getContextClassLoader()
    if (hasClasses() && !classLoader.getURLs().contains(classesUrl)) {
      classLoader.addURL(classesUrl)
      logger.info "Added ${classesUrl} to classloader"
    }
  }

  private def hasClasses() {
    def classesDir = project.sourceSets.main.output.classesDir
    def classesUrl = classesDir.toURI().toURL()
    (classesDir.list()?.length ?: 0) > 0
  }
}<|MERGE_RESOLUTION|>--- conflicted
+++ resolved
@@ -88,18 +88,10 @@
 		flywayExt.password ?: project.flyway.password)
     flyway.setDataSource(dataSource)
 
-<<<<<<< HEAD
-    logger.info " - driver: ${dataSource.driver.class.name}"
-    logger.info " - url: ${dataSource.url}"
-    logger.info " - user: ${dataSource.user}"
-// AM: Logging the password seems like a bad idea
-//    logger.info " - password: ${password}"
-=======
     logger.info " - driver: ${flyway.dataSource.driver.class.name}"
     logger.info " - url: ${flyway.dataSource.url}"
     logger.info " - user: ${flyway.dataSource.user}"
     logger.info " - password: ${flyway.dataSource.password}"
->>>>>>> c2253b5b
   }
 
   private def addMetadataTable(Flyway flyway, FlywayExtension flywayExt) {
